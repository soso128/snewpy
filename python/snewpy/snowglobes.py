# -*- coding: utf-8 -*-
"""The ``snewpy.snowglobes`` module contains functions for interacting with SNOwGLoBES.

`SNOwGLoBES <https://github.com/SNOwGLoBES/snowglobes>`_ can estimate detected
event rates from a given input supernova neutrino flux. It supports many
different neutrino detectors, detector materials and interaction channels.
There are three basic steps to using SNOwGLoBES from SNEWPY:

* **Generating input files for SNOwGLoBES:**
    There are two ways to do this, either generate a time series or a fluence file. This is done taking as input the supernova simulation model.
    The first will evaluate the neutrino flux at each time step, the latter will compute the integrated neutrino flux (fluence) in the time bin.
    The result is a compressed .tar file containing all individual input files.
* **Running SNOwGLoBES:**
    This step convolves the fluence generated in the previous step with the cross-sections for the interaction channels happening in various detectors supported by SNOwGLoBES.
    It takes into account the effective mass of the detector as well as a smearing matrix describing the energy-dependent detection efficiency.
    The output gives the number of events detected as a function of energy for each interaction channel, integrated in a given time window (or time bin), or in a snapshot in time.
* **Collating SNOwGLoBES outputs:**
    This step puts together all the interaction channels and time bins evaluated by SNOwGLoBES in a single file (for each detector and for each time bin).
    The output tables allow to build the detected neutrino energy spectrum and neutrino time distribution, for each reaction channel or the sum of them.
"""

import io
import logging
import os
import re
import tarfile
from pathlib import Path
from tempfile import TemporaryDirectory

import matplotlib.pyplot as plt
import numpy as np
from astropy import units as u
from tqdm.auto import tqdm
from warnings import warn

import snewpy.models
from snewpy.flavor_transformation import *
from snewpy.neutrino import Flavor, MassHierarchy
from snewpy.snowglobes_interface import SNOwGLoBES, SimpleRate

logger = logging.getLogger(__name__)

def generate_time_series(model_path, model_type, transformation_type, d, output_filename=None, ntbins=30, deltat=None, snmodel_dict={},
                        output_dir=None):
    """Generate time series files in SNOwGLoBES format.

    This version will subsample the times in a supernova model, produce energy
    tables expected by SNOwGLoBES, and compress the output into a tarfile.

    Parameters
    ----------
    model_path : str
        Input file containing neutrino flux information from supernova model.
    model_type : str
        Format of input file. Matches the name of the corresponding class in :py:mod:`snewpy.models`.
    transformation_type : str
        Name of flavor transformation. See snewpy.flavor_transformation documentation for possible values.
    d : int or float
        Distance to supernova in kpc.
    output_filename : str or None
        Name of output file. If ``None``, will be based on input file name.
    ntbins : int
        Number of time slices. Will be ignored if ``deltat`` is also given.
    deltat : astropy.Quantity or None
        Length of time slices.
    snmodel_dict : dict
        Additional arguments for setting up the supernova model. See documentation of relevant ``SupernovaModel`` subclass for available options. (Optional)
    output_dir : str
        Output directory. Default is the model folder (Optional).

    Returns
    -------
    str
        Path of compressed .tar file with neutrino flux data.
    """
    model_class = getattr(snewpy.models.ccsn, model_type)

    # Choose flavor transformation. Use dict to associate the transformation name with its class.
    flavor_transformation_dict = {'NoTransformation': NoTransformation(), 'AdiabaticMSW_NMO': AdiabaticMSW(mh=MassHierarchy.NORMAL), 'AdiabaticMSW_IMO': AdiabaticMSW(mh=MassHierarchy.INVERTED), 'NonAdiabaticMSWH_NMO': NonAdiabaticMSWH(mh=MassHierarchy.NORMAL), 'NonAdiabaticMSWH_IMO': NonAdiabaticMSWH(mh=MassHierarchy.INVERTED), 'TwoFlavorDecoherence': TwoFlavorDecoherence(), 'ThreeFlavorDecoherence': ThreeFlavorDecoherence(), 'NeutrinoDecay_NMO': NeutrinoDecay(mh=MassHierarchy.NORMAL), 'NeutrinoDecay_IMO': NeutrinoDecay(mh=MassHierarchy.INVERTED)}
    flavor_transformation = None
    if transformation_type in flavor_transformation_dict.keys():
        flavor_transformation = flavor_transformation_dict[transformation_type]
    else:
        flavor_transformation = ArbitraryTransform(pee=transformation_type[0],pbaree=transformation_type[1])
        transformation_type = f"pee={transformation_type[0]}_pbaree={transformation_type[1]}"
        

    model_dir, model_file = os.path.split(os.path.abspath(model_path))
    snmodel = model_class(model_path, **snmodel_dict)

    # Subsample the model time. Default to 30 time slices.
    tmin = snmodel.get_time()[0]
    tmax = snmodel.get_time()[-1]
    if deltat is not None:
        dt = deltat if  deltat < (tmax - tmin) else tmax-tmin-(1e-6*u.s)
        ntbins = int((tmax-tmin)/dt)
    else:
        dt = (tmax - tmin) / (ntbins+1)

    tedges = np.arange(tmin/u.s, tmax/u.s, dt/u.s)*u.s
    times = 0.5*(tedges[1:] + tedges[:-1])

    # Generate output.
    if not output_dir: output_dir = model_dir
    if output_filename is not None:
        tfname = output_filename + 'kpc.tar.bz2'
    else:
        model_file_root, _ = os.path.splitext(model_file)  # strip extension (if present)
        tfname = model_file_root + '.' + transformation_type + '.{:.3f},{:.3f},{:d}-{:.1f}'.format(tmin, tmax, ntbins, d) + 'kpc.tar.bz2'

    with tarfile.open(os.path.join(output_dir, tfname), 'w:bz2') as tf:
        #creates file in tar archive that gives information on parameters
        output = '\n'.join(map(str, transformation_type)).encode('ascii')
        tf.addfile(tarfile.TarInfo(name='parameterinfo'), io.BytesIO(output))

        MeV = 1.60218e-6 * u.erg
        energy = np.linspace(0, 100, 501) * MeV  # 1MeV

        # Loop over sampled times.
        for i, t in enumerate(times):
            osc_spectra = snmodel.get_transformed_spectra(t, energy, flavor_transformation)

            osc_fluence = {}
            table = []

            table.append('# TBinMid={:g}sec TBinWidth={:g}s EBinWidth=0.2MeV Fluence at Earth for this timebin in neutrinos per cm^2'.format(t, dt))
            table.append('# E(GeV)	NuE	NuMu	NuTau	aNuE	aNuMu	aNuTau')

            # Generate energy + number flux table.
            for j, E in enumerate(energy):
                for flavor in Flavor:
                    osc_fluence[flavor] = osc_spectra[flavor][j] * dt * 0.2 * MeV / (4.*np.pi*(d*1000*3.086e+18)**2)

                s = '{:17.8E}'.format(E/(1e3 * MeV))
                s = '{}{:17.8E}'.format(s, osc_fluence[Flavor.NU_E])
                s = '{}{:17.8E}'.format(s, osc_fluence[Flavor.NU_X])
                s = '{}{:17.8E}'.format(s, osc_fluence[Flavor.NU_X])
                s = '{}{:17.8E}'.format(s, osc_fluence[Flavor.NU_E_BAR])
                s = '{}{:17.8E}'.format(s, osc_fluence[Flavor.NU_X_BAR])
                s = '{}{:17.8E}'.format(s, osc_fluence[Flavor.NU_X_BAR])
                table.append(s)
                logging.debug(s)

            # Encode energy/flux table and output to file in tar archive.
            output = '\n'.join(table).encode('ascii')

            extension = ".dat"
            model_file_root, _ = os.path.splitext(model_file)
            filename = model_file_root + '.tbin{:01d}.'.format(i+1) + transformation_type + \
                '.{:.3f},{:.3f},{:01d}-{:.1f}kpc{}'.format(tmin/u.s, tmax/u.s, ntbins, d, extension)

            info = tarfile.TarInfo(name=filename)
            info.size = len(output)
            tf.addfile(info, io.BytesIO(output))

    return os.path.join(output_dir, tfname)


def generate_fluence(model_path, model_type, transformation_type, d, output_filename=None, tstart=None, tend=None, snmodel_dict={},
                    output_dir=None):
    """Generate fluence files in SNOwGLoBES format.

    This version will subsample the times in a supernova model, produce energy
    tables expected by SNOwGLoBES, and compress the output into a tarfile.

    Parameters
    ----------
    model_path : str
        Input file containing neutrino flux information from supernova model.
    model_type : str
        Format of input file. Matches the name of the corresponding class in :py:mod:`snewpy.models`.
    transformation_type : str
        Name of flavor transformation. See snewpy.flavor_transformation documentation for possible values.
    d : int or float
        Distance to supernova in kpc.
    output_filename : str or None
        Name of output file. If ``None``, will be based on input file name.
    tstart : astropy.Quantity or None
        Start of time interval to integrate over, or list of start times of the time series bins.
    tend : astropy.Quantity or None
        End of time interval to integrate over, or list of end times of the time series bins.
    snmodel_dict : dict
        Additional arguments for setting up the supernova model. See documentation of relevant ``SupernovaModel`` subclass for available options. (Optional)
    output_dir : str
        Output directory. Default is the model folder (Optional).

    Returns
    -------
    str
        Path of compressed .tar file with neutrino flux data.
    """
    model_class = getattr(snewpy.models.ccsn, model_type)

    # Choose flavor transformation. Use dict to associate the transformation name with its class.
    flavor_transformation_dict = {'NoTransformation': NoTransformation(), 'AdiabaticMSW_NMO': AdiabaticMSW(mh=MassHierarchy.NORMAL), 'AdiabaticMSW_IMO': AdiabaticMSW(mh=MassHierarchy.INVERTED), 'NonAdiabaticMSWH_NMO': NonAdiabaticMSWH(mh=MassHierarchy.NORMAL), 'NonAdiabaticMSWH_IMO': NonAdiabaticMSWH(mh=MassHierarchy.INVERTED), 'TwoFlavorDecoherence': TwoFlavorDecoherence(), 'ThreeFlavorDecoherence': ThreeFlavorDecoherence(), 'NeutrinoDecay_NMO': NeutrinoDecay(mh=MassHierarchy.NORMAL), 'NeutrinoDecay_IMO': NeutrinoDecay(mh=MassHierarchy.INVERTED)}
    flavor_transformation = None
    if transformation_type in flavor_transformation_dict.keys():
        flavor_transformation = flavor_transformation_dict[transformation_type]
    else:
        flavor_transformation = ArbitraryTransform(pee=transformation_type[0],pbaree=transformation_type[1])
        transformation_type = f"pee={transformation_type[0]}_pbaree={transformation_type[1]}"

    model_dir, model_file = os.path.split(os.path.abspath(model_path))
    snmodel = model_class(model_path, **snmodel_dict)

    #set the timings up
    #default if inputs are None: full time window of the model
    if tstart is None:
        tstart = snmodel.get_time()[0]
        tend = snmodel.get_time()[-1]

    try:
        if len(tstart/u.s) > 0:
            t0 = tstart[0]
            t1 = tend[-1]
            nbin = len(tstart/u.s)
    except:
        t0 = tstart
        t1 = tend
        nbin = 1

    times = 0.5*(tstart + tend)

    model_times = snmodel.get_time()
    model_tstart = model_times*1.0
    model_tend = model_times*1.0

    model_tstart[0] = model_times[0]
    for i in range(1, len(model_times), 1):
        model_tstart[i] = 0.5*(model_times[i]+model_times[i-1])
        model_tend[i-1] = model_tstart[i]
    model_tend[len(model_times)-1] = model_times[-1]

    if nbin > 1:
        starting_index = np.zeros(len(times), dtype=np.int64)
        ending_index = np.zeros(len(times), dtype=np.int64)
        for i in range(len(tstart)):
            starting_index[i] = next(j for j, t in enumerate(model_tend) if t > tstart[i])
            ending_index[i] = next(j for j, t in enumerate(model_tend) if t >= tend[i])
    else:
        starting_index = [next(j for j, t in enumerate(model_tend) if t > tstart)]
        ending_index = [next(j for j, t in enumerate(model_tend) if t >= tend)]

    # Generate output.
    if not output_dir: output_dir = model_dir
    if output_filename is not None:
        tfname = output_filename+'.tar.bz2'
    else:
        model_file_root, _ = os.path.splitext(model_file)  # strip extension (if present)
        tfname = model_file_root + '.' + transformation_type + '.{:.3f},{:.3f},{:d}-{:.1f}'.format(t0, t1, nbin, d) + 'kpc.tar.bz2'

    with tarfile.open(os.path.join(output_dir, tfname), 'w:bz2') as tf:
        #creates file in tar archive that gives information on parameters
        output = '\n'.join(map(str, transformation_type)).encode('ascii')
        tf.addfile(tarfile.TarInfo(name='parameterinfo'), io.BytesIO(output))

        MeV = 1.60218e-6 * u.erg
        energy = np.linspace(0, 100, 501) * MeV

        # Loop over sampled times.
        for i in range(nbin):

            if nbin > 1:
                ta = tstart[i]
                tb = tend[i]
                t = times[i]
                dt = tb-ta
            else:
                ta = tstart
                tb = tend
                t = times
                dt = tb-ta

            #first time bin of model in requested interval
            osc_spectra = snmodel.get_transformed_spectra(model_times[starting_index[i]], energy, flavor_transformation)

            if dt < model_tend[starting_index[i]]-ta:
                dt = dt
            else:
                for flavor in Flavor:
                    osc_spectra[flavor] *= (model_tend[starting_index[i]]-ta)

                #intermediate time bins of model in requested interval
                for j in range(starting_index[i]+1, ending_index[i], 1):
                    temp_spectra = snmodel.get_transformed_spectra(model_times[j], energy, flavor_transformation)
                    for flavor in Flavor:
                        osc_spectra[flavor] += temp_spectra[flavor]*(model_tend[j]-model_tstart[j])

                #last time bin of model in requested interval
                temp_spectra = snmodel.get_transformed_spectra(
                    model_times[ending_index[i]], energy, flavor_transformation)
                for flavor in Flavor:
                    osc_spectra[flavor] += temp_spectra[flavor]*(tb-model_tstart[ending_index[i]])

                for flavor in Flavor:
                    osc_spectra[flavor] /= (tb-ta)

            osc_fluence = {}
            table = []

            table.append('# TBinMid={:g}sec TBinWidth={:g}s EBinWidth=0.2MeV Fluence at Earth for this timebin in neutrinos per cm^2'.format(t, dt))
            table.append('# E(GeV)	NuE	NuMu	NuTau	aNuE	aNuMu	aNuTau')

            # Generate energy + number flux table.
            for j, E in enumerate(energy):
                for flavor in Flavor:
                    osc_fluence[flavor] = osc_spectra[flavor][j] * dt * 0.2 * MeV / (4.*np.pi*(d*1000*3.086e+18)**2)

                s = '{:17.8E}'.format(E/(1e3 * MeV))
                s = '{}{:17.8E}'.format(s, osc_fluence[Flavor.NU_E])
                s = '{}{:17.8E}'.format(s, osc_fluence[Flavor.NU_X])
                s = '{}{:17.8E}'.format(s, osc_fluence[Flavor.NU_X])
                s = '{}{:17.8E}'.format(s, osc_fluence[Flavor.NU_E_BAR])
                s = '{}{:17.8E}'.format(s, osc_fluence[Flavor.NU_X_BAR])
                s = '{}{:17.8E}'.format(s, osc_fluence[Flavor.NU_X_BAR])
                table.append(s)
                logging.debug(s)

            # Encode energy/flux table and output to file in tar archive.
            output = '\n'.join(table).encode('ascii')

            extension = ".dat"
            if output_filename is not None:
                if nbin > 1:
                    filename = output_filename+"_"+str(i)+extension
                else:
                    filename = output_filename+extension
            else:
                model_file_root, _ = os.path.splitext(model_file)  # strip extension (if present)
                filename = model_file_root + '.tbin{:01d}.'.format(i+1) + transformation_type + \
                    '.{:.3f},{:.3f},{:01d}-{:.1f}kpc{}'.format(t0, t1, nbin, d, extension)

            info = tarfile.TarInfo(name=filename)
            info.size = len(output)
            tf.addfile(info, io.BytesIO(output))

    return os.path.join(output_dir, tfname)

def simulate(SNOwGLoBESdir, tarball_path, detector_input="all", verbose=False, *, detector_effects=True):
    """Takes as input the neutrino flux files and configures and runs the supernova script inside SNOwGLoBES, which outputs calculated event rates expected for a given (set of) detector(s). These event rates are given as a function of the neutrino energy and time, for each interaction channel.

    Parameters
    ----------
    SNOwGLoBESdir : str
        Path to directory where SNOwGLoBES is installed.
    tarball_path : str
        Path of compressed .tar file produced e.g. by ``generate_time_series()`` or ``generate_fluence()``.
    detector_input : str
        Name of detector. If ``"all"``, will use all detectors supported by SNOwGLoBES.
    verbose : bool
        [DEPRECATED, DO NOT USE.]
    detector_effects : bool
         Whether to account for detector smearing and efficiency.
    """
    if verbose:  # Deprecated since SNEWPY v1.2
        warn(f"The 'verbose' parameter to 'snewpy.snowglobes.simulate()' is deprecated and should not be used.", FutureWarning)
    
    sng = SNOwGLoBES(SNOwGLoBESdir) if detector_effects else SimpleRate(SNOwGLoBESdir)

    if detector_input == 'all':
        detector_input = list(sng.detectors)
        detector_input.remove('d2O')
    elif isinstance(detector_input,str):
        detector_input = [detector_input]
    
    result = {}
    #Extracts data from tarfile and sets up lists of paths and fluxfilenames for later use
    with TemporaryDirectory(prefix='snowglobes') as tempdir:
        with tarfile.open(tarball_path) as tar:
            tar.extractall(tempdir)

        flux_files = list(Path(tempdir).glob('*.dat'))
        if len(detector_input)>0:
            detector_input = tqdm(detector_input, desc='Detectors', leave=False)
        for det in detector_input:
            res=sng.run(flux_files, det)
            result[det]=dict(zip((f.stem for f in flux_files),res))

    # save result to file for re-use in collate()
    cache_file = tarball_path[:tarball_path.rfind('.tar')] + '.npy'
    logging.info(f'Saving simulation results to {cache_file}')
    np.save(cache_file, result)
    return result 

re_chan_label = re.compile(r'nu(e|mu|tau)(bar|)_([A-Z][a-z]*)(\d*)_?(.*)')
def get_channel_label(c):
    mapp = {'nc':'NeutralCurrent',
            'ibd':'Inverse Beta Decay',
            'e':r'${\nu}_x+e^-$'}
    def gen_label(m):
        flv,bar,Nuc,num,res = m.groups()
        if flv!='e':
            flv='\\'+flv
        if bar:
            bar='\\'+bar
        s = f'${bar}{{\\nu}}_{flv}$ '+f'${{}}^{{{num}}}{Nuc}$ '+res
        return s

    if c in mapp:
        return mapp[c]
    else: 
        return re_chan_label.sub(gen_label, c) 

<<<<<<< HEAD
def collate(SNOwGLoBESdir, tarball_path, detector_input="all", skip_plots=False, verbose=False, remove_generated_files=True, smearing = True, merge_channels = True):
=======
def collate(SNOwGLoBESdir, tarball_path, detector_input="", skip_plots=False, verbose=False, remove_generated_files=True, *, smearing=True):
>>>>>>> b3579ddf
    """Collates SNOwGLoBES output files and generates plots or returns a data table.

    Parameters
    ----------
    SNOwGLoBESdir : str
        [DEPRECATED, DO NOT USE.]
    tarball_path : str
        Path of compressed .tar file produced e.g. by ``generate_time_series()`` or ``generate_fluence()``.
    detector_input : str
        [DEPRECATED, DO NOT USE. SNEWPY will use all detectors included in the tarball.]
    skip_plots: bool
        If False, it gives as output the plot of the energy distribution for each time bin and for each interaction channel.
    verbose : bool
        [DEPRECATED, DO NOT USE.]
    remove_generated_files: bool
        [DEPRECATED, DO NOT USE.]
    smearing: bool
        Also consider results with smearing effects.
    merge_channels: bool
        Merge flavors for elastic scattering and NC channels

    Returns
    -------
    dict
        Dictionary of data tables: One table per time bin; each table contains in the first column the energy bins, in the remaining columns the number of events for each interaction channel in the detector.
    """
    if verbose:  # Deprecated since SNEWPY v1.2
        warn(f"The 'verbose' parameter to 'snewpy.snowglobes.collate()' is deprecated and should not be used.", FutureWarning)
    if detector_input:  # Deprecated since SNEWPY v1.2
        warn(f"The 'detector_input' parameter to 'snewpy.snowglobes.collate()' is deprecated and should not be used.", FutureWarning)
    if not remove_generated_files:  # Deprecated since SNEWPY v1.2
        warn(f"The 'remove_generated_files' parameter to 'snewpy.snowglobes.collate()' is deprecated and should not be used.", FutureWarning)

    def aggregate_channels(table, **patterns):
        #rearrange the table to have only channel column
        levels = list(table.columns.names)
        levels.remove('channel')
        t = table.stack(levels)
        for name,pattern in patterns.items():
            #get channels which contain `like`
            t_sel = t.filter(like=pattern)
            #sum over them and save to a separate column
            t_agg = t_sel.sum(axis='columns')
            #drop processed channels
            t.drop(t_sel.columns, axis='columns',inplace=True)
            t[name]=t_agg #fill the column
        #return table with the original levels order
        t = t.unstack(levels)
        t = t.reorder_levels(table.columns.names, axis=1)
        return t
        
    def do_plot(table, params):
        #plotting the events from given table
        flux,det,weighted,smeared = params
        for c in table.columns:
            if table[c].max() > 0.1:
                plt.plot(table[c],drawstyle='steps',label=get_channel_label(c), lw=1)
        plt.xlim(right=0.10)
        plt.ylim(bottom=0.10)
        plt.yscale('log')
        plt.legend(bbox_to_anchor=(0.5, 0.5, 0.5, 0.5), loc='best', borderaxespad=0)  # formats complete graph
        smear_title = 'Interaction' if smeared=='unsmeared' else 'Detected'
        plt.title(f'{flux} {det.capitalize()} {weighted.capitalize()} {smear_title} Events')
        if smeared=='smeared':
            plt.xlabel('Detected Energy (GeV)')
            plt.ylabel('Events')  
        else:
            plt.xlabel('Neutrino Energy (GeV)')
            plt.ylabel('Interaction Events')  

    #read the results from storage
    cache_file = tarball_path[:tarball_path.rfind('.tar')] + '.npy'
    logging.info(f'Reading tables from {cache_file}')
    tables = np.load(cache_file, allow_pickle=True).tolist()
    #This output is similar to what produced by:
    #tables = simulate(SNOwGLoBESdir, tarball_path,detector_input)

    #dict for old-style results, for backward compatibiity
    results = {}
    smearing_options = ['smeared','unsmeared'] if smearing else ['unsmeared']
    #save collated files:
    with TemporaryDirectory(prefix='snowglobes') as tempdir:
        tempdir = Path(tempdir)
        for det in tables:
            results[det] = {}
            for flux,t in tables[det].items():
                if merge_channels:
                    t = aggregate_channels(t,nc='nc_',e='_e')
                for w in ['weighted','unweighted']:
                    for s in smearing_options:
                        table = t[w][s]
                        filename_base = f'{flux}_{det}_events_{s}_{w}'
                        filename = tempdir/f'Collated_{filename_base}.dat'
                        #save results to text files
                        with open(filename,'w') as f:
                            f.write(table.to_string(float_format='%23.15g'))
                        #format the results for the output
                        header = 'Energy '+' '.join(list(table.columns))
                        data = table.to_numpy().T
                        index = table.index.to_numpy()
                        data = np.concatenate([[index],data])
                        results[filename.name] = {'header':header,'data':data}
                        #optionally plot the results
                        if skip_plots is False:
                            plt.figure(dpi=300)
                            do_plot(table,(flux,det,w,s))
                            filename = tempdir/f'{filename_base}_log_plot.png'
                            plt.savefig(filename.with_suffix('.png'), dpi=300, bbox_inches='tight')
        #Make a tarfile with the condensed data files and plots
        output_name = Path(tarball_path).stem
        output_name = output_name[:output_name.rfind('.tar')]+'_SNOprocessed'
        output_path = Path(tarball_path).parent/(output_name+'.tar.gz')
        with tarfile.open(output_path, "w:gz") as tar:
            for file in tempdir.iterdir():
                tar.add(file,arcname=output_name+'/'+file.name)
        logging.info(f'Created archive: {output_path}')
    return results <|MERGE_RESOLUTION|>--- conflicted
+++ resolved
@@ -401,11 +401,7 @@
     else: 
         return re_chan_label.sub(gen_label, c) 
 
-<<<<<<< HEAD
 def collate(SNOwGLoBESdir, tarball_path, detector_input="all", skip_plots=False, verbose=False, remove_generated_files=True, smearing = True, merge_channels = True):
-=======
-def collate(SNOwGLoBESdir, tarball_path, detector_input="", skip_plots=False, verbose=False, remove_generated_files=True, *, smearing=True):
->>>>>>> b3579ddf
     """Collates SNOwGLoBES output files and generates plots or returns a data table.
 
     Parameters
