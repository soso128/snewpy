# -*- coding: utf-8 -*-
"""The ``snewpy.snowglobes`` module contains functions for interacting with SNOwGLoBES.

`SNOwGLoBES <https://github.com/SNOwGLoBES/snowglobes>`_ can estimate detected
event rates from a given input supernova neutrino flux. It supports many
different neutrino detectors, detector materials and interaction channels.
There are three basic steps to using SNOwGLoBES from SNEWPY:

* **Generating input files for SNOwGLoBES:**
    There are two ways to do this, either generate a time series or a fluence file. This is done taking as input the supernova simulation model.
    The first will evaluate the neutrino flux at each time step, the latter will compute the integrated neutrino flux (fluence) in the time bin.
    The result is a compressed .tar file containing all individual input files.
* **Running SNOwGLoBES:**
    This step convolves the fluence generated in the previous step with the cross-sections for the interaction channels happening in various detectors supported by SNOwGLoBES.
    It takes into account the effective mass of the detector as well as a smearing matrix describing the energy-dependent detection efficiency.
    The output gives the number of events detected as a function of energy for each interaction channel, integrated in a given time window (or time bin), or in a snapshot in time.
* **Collating SNOwGLoBES outputs:**
    This step puts together all the interaction channels and time bins evaluated by SNOwGLoBES in a single file (for each detector and for each time bin).
    The output tables allow to build the detected neutrino energy spectrum and neutrino time distribution, for each reaction channel or the sum of them.
"""

import io
import logging
import os
import re
import tarfile
from pathlib import Path
from tempfile import TemporaryDirectory

import matplotlib.pyplot as plt
import numpy as np
from astropy import units as u
from tqdm.auto import tqdm
from warnings import warn

import snewpy.models
from snewpy.flavor_transformation import *
from snewpy.neutrino import Flavor, MassHierarchy
from snewpy.snowglobes_interface import SNOwGLoBES, SimpleRate

logger = logging.getLogger(__name__)

def generate_time_series(model_path, model_type, transformation_type, d, output_filename=None, ntbins=30, deltat=None, snmodel_dict={}):
    """Generate time series files in SNOwGLoBES format.

    This version will subsample the times in a supernova model, produce energy
    tables expected by SNOwGLoBES, and compress the output into a tarfile.

    Parameters
    ----------
    model_path : str
        Input file containing neutrino flux information from supernova model.
    model_type : str
        Format of input file. Matches the name of the corresponding class in :py:mod:`snewpy.models`.
    transformation_type : str
        Name of flavor transformation. See snewpy.flavor_transformation documentation for possible values.
    d : int or float
        Distance to supernova in kpc.
    output_filename : str or None
        Name of output file. If ``None``, will be based on input file name.
    ntbins : int
        Number of time slices. Will be ignored if ``deltat`` is also given.
    deltat : astropy.Quantity or None
        Length of time slices.
    snmodel_dict : dict
        Additional arguments for setting up the supernova model. See documentation of relevant ``SupernovaModel`` subclass for available options. (Optional)

    Returns
    -------
    str
        Path of compressed .tar file with neutrino flux data.
    """
    model_class = getattr(snewpy.models.ccsn, model_type)

    # Choose flavor transformation. Use dict to associate the transformation name with its class.
    flavor_transformation_dict = {'NoTransformation': NoTransformation(), 'AdiabaticMSW_NMO': AdiabaticMSW(mh=MassHierarchy.NORMAL), 'AdiabaticMSW_IMO': AdiabaticMSW(mh=MassHierarchy.INVERTED), 'NonAdiabaticMSWH_NMO': NonAdiabaticMSWH(mh=MassHierarchy.NORMAL), 'NonAdiabaticMSWH_IMO': NonAdiabaticMSWH(mh=MassHierarchy.INVERTED), 'TwoFlavorDecoherence': TwoFlavorDecoherence(), 'ThreeFlavorDecoherence': ThreeFlavorDecoherence(), 'NeutrinoDecay_NMO': NeutrinoDecay(mh=MassHierarchy.NORMAL), 'NeutrinoDecay_IMO': NeutrinoDecay(mh=MassHierarchy.INVERTED)}
    flavor_transformation = flavor_transformation_dict[transformation_type]

    model_dir, model_file = os.path.split(os.path.abspath(model_path))
    snmodel = model_class(model_path, **snmodel_dict)

    # Subsample the model time. Default to 30 time slices.
    tmin = snmodel.get_time()[0]
    tmax = snmodel.get_time()[-1]
    if deltat is not None:
        dt = deltat
        ntbins = int((tmax-tmin)/dt)
    else:
        dt = (tmax - tmin) / (ntbins+1)

    tedges = np.arange(tmin/u.s, tmax/u.s, dt/u.s)*u.s
    times = 0.5*(tedges[1:] + tedges[:-1])

    # Generate output.
    if output_filename is not None:
        tfname = output_filename + 'kpc.tar.bz2'
    else:
        model_file_root, _ = os.path.splitext(model_file)  # strip extension (if present)
        tfname = model_file_root + '.' + transformation_type + '.{:.3f},{:.3f},{:d}-{:.1f}'.format(tmin, tmax, ntbins, d) + 'kpc.tar.bz2'

    with tarfile.open(os.path.join(model_dir, tfname), 'w:bz2') as tf:
        #creates file in tar archive that gives information on parameters
        output = '\n'.join(map(str, transformation_type)).encode('ascii')
        tf.addfile(tarfile.TarInfo(name='parameterinfo'), io.BytesIO(output))

        MeV = 1.60218e-6 * u.erg
        energy = np.linspace(0, 100, 501) * MeV  # 1MeV

        # Loop over sampled times.
        for i, t in enumerate(times):
            osc_spectra = snmodel.get_transformed_spectra(t, energy, flavor_transformation)

            osc_fluence = {}
            table = []

            table.append('# TBinMid={:g}sec TBinWidth={:g}s EBinWidth=0.2MeV Fluence at Earth for this timebin in neutrinos per cm^2'.format(t, dt))
            table.append('# E(GeV)	NuE	NuMu	NuTau	aNuE	aNuMu	aNuTau')

            # Generate energy + number flux table.
            for j, E in enumerate(energy):
                for flavor in Flavor:
                    osc_fluence[flavor] = osc_spectra[flavor][j] * dt * 0.2 * MeV / (4.*np.pi*(d*1000*3.086e+18)**2)

                s = '{:17.8E}'.format(E/(1e3 * MeV))
                s = '{}{:17.8E}'.format(s, osc_fluence[Flavor.NU_E])
                s = '{}{:17.8E}'.format(s, osc_fluence[Flavor.NU_X])
                s = '{}{:17.8E}'.format(s, osc_fluence[Flavor.NU_X])
                s = '{}{:17.8E}'.format(s, osc_fluence[Flavor.NU_E_BAR])
                s = '{}{:17.8E}'.format(s, osc_fluence[Flavor.NU_X_BAR])
                s = '{}{:17.8E}'.format(s, osc_fluence[Flavor.NU_X_BAR])
                table.append(s)
                logging.debug(s)

            # Encode energy/flux table and output to file in tar archive.
            output = '\n'.join(table).encode('ascii')

            extension = ".dat"
            model_file_root, _ = os.path.splitext(model_file)
            filename = model_file_root + '.tbin{:01d}.'.format(i+1) + transformation_type + \
                '.{:.3f},{:.3f},{:01d}-{:.1f}kpc{}'.format(tmin/u.s, tmax/u.s, ntbins, d, extension)

            info = tarfile.TarInfo(name=filename)
            info.size = len(output)
            tf.addfile(info, io.BytesIO(output))

    return os.path.join(model_dir, tfname)


def generate_fluence(model_path, model_type, transformation_type, d, output_filename=None, tstart=None, tend=None, snmodel_dict={}):
    """Generate fluence files in SNOwGLoBES format.

    This version will subsample the times in a supernova model, produce energy
    tables expected by SNOwGLoBES, and compress the output into a tarfile.

    Parameters
    ----------
    model_path : str
        Input file containing neutrino flux information from supernova model.
    model_type : str
        Format of input file. Matches the name of the corresponding class in :py:mod:`snewpy.models`.
    transformation_type : str
        Name of flavor transformation. See snewpy.flavor_transformation documentation for possible values.
    d : int or float
        Distance to supernova in kpc.
    output_filename : str or None
        Name of output file. If ``None``, will be based on input file name.
    tstart : astropy.Quantity or None
        Start of time interval to integrate over, or list of start times of the time series bins.
    tend : astropy.Quantity or None
        End of time interval to integrate over, or list of end times of the time series bins.
    snmodel_dict : dict
        Additional arguments for setting up the supernova model. See documentation of relevant ``SupernovaModel`` subclass for available options. (Optional)

    Returns
    -------
    str
        Path of compressed .tar file with neutrino flux data.
    """
    model_class = getattr(snewpy.models.ccsn, model_type)

    # Choose flavor transformation. Use dict to associate the transformation name with its class.
    flavor_transformation_dict = {'NoTransformation': NoTransformation(), 'AdiabaticMSW_NMO': AdiabaticMSW(mh=MassHierarchy.NORMAL), 'AdiabaticMSW_IMO': AdiabaticMSW(mh=MassHierarchy.INVERTED), 'NonAdiabaticMSWH_NMO': NonAdiabaticMSWH(mh=MassHierarchy.NORMAL), 'NonAdiabaticMSWH_IMO': NonAdiabaticMSWH(mh=MassHierarchy.INVERTED), 'TwoFlavorDecoherence': TwoFlavorDecoherence(), 'ThreeFlavorDecoherence': ThreeFlavorDecoherence(), 'NeutrinoDecay_NMO': NeutrinoDecay(mh=MassHierarchy.NORMAL), 'NeutrinoDecay_IMO': NeutrinoDecay(mh=MassHierarchy.INVERTED)}
    flavor_transformation = flavor_transformation_dict[transformation_type]

    model_dir, model_file = os.path.split(os.path.abspath(model_path))
    snmodel = model_class(model_path, **snmodel_dict)

    #set the timings up
    #default if inputs are None: full time window of the model
    if tstart is None:
        tstart = snmodel.get_time()[0]
        tend = snmodel.get_time()[-1]

    try:
        if len(tstart/u.s) > 0:
            t0 = tstart[0]
            t1 = tend[-1]
            nbin = len(tstart/u.s)
    except:
        t0 = tstart
        t1 = tend
        nbin = 1

    times = 0.5*(tstart + tend)

    model_times = snmodel.get_time()
    model_tstart = model_times*1.0
    model_tend = model_times*1.0

    model_tstart[0] = model_times[0]
    for i in range(1, len(model_times), 1):
        model_tstart[i] = 0.5*(model_times[i]+model_times[i-1])
        model_tend[i-1] = model_tstart[i]
    model_tend[len(model_times)-1] = model_times[-1]

    if nbin > 1:
        starting_index = np.zeros(len(times), dtype=np.int64)
        ending_index = np.zeros(len(times), dtype=np.int64)
        for i in range(len(tstart)):
            starting_index[i] = next(j for j, t in enumerate(model_tend) if t > tstart[i])
            ending_index[i] = next(j for j, t in enumerate(model_tend) if t >= tend[i])
    else:
        starting_index = [next(j for j, t in enumerate(model_tend) if t > tstart)]
        ending_index = [next(j for j, t in enumerate(model_tend) if t >= tend)]

    # Generate output.
    if output_filename is not None:
        tfname = output_filename+'.tar.bz2'
    else:
        model_file_root, _ = os.path.splitext(model_file)  # strip extension (if present)
        tfname = model_file_root + '.' + transformation_type + '.{:.3f},{:.3f},{:d}-{:.1f}'.format(t0, t1, nbin, d) + 'kpc.tar.bz2'

    with tarfile.open(os.path.join(model_dir, tfname), 'w:bz2') as tf:
        #creates file in tar archive that gives information on parameters
        output = '\n'.join(map(str, transformation_type)).encode('ascii')
        tf.addfile(tarfile.TarInfo(name='parameterinfo'), io.BytesIO(output))

        MeV = 1.60218e-6 * u.erg
        energy = np.linspace(0, 100, 501) * MeV

        # Loop over sampled times.
        for i in range(nbin):

            if nbin > 1:
                ta = tstart[i]
                tb = tend[i]
                t = times[i]
                dt = tb-ta
            else:
                ta = tstart
                tb = tend
                t = times
                dt = tb-ta

            #first time bin of model in requested interval
            osc_spectra = snmodel.get_transformed_spectra(model_times[starting_index[i]], energy, flavor_transformation)

            if dt < model_tend[starting_index[i]]-ta:
                dt = dt
            else:
                for flavor in Flavor:
                    osc_spectra[flavor] *= (model_tend[starting_index[i]]-ta)

                #intermediate time bins of model in requested interval
                for j in range(starting_index[i]+1, ending_index[i], 1):
                    temp_spectra = snmodel.get_transformed_spectra(model_times[j], energy, flavor_transformation)
                    for flavor in Flavor:
                        osc_spectra[flavor] += temp_spectra[flavor]*(model_tend[j]-model_tstart[j])

                #last time bin of model in requested interval
                temp_spectra = snmodel.get_transformed_spectra(
                    model_times[ending_index[i]], energy, flavor_transformation)
                for flavor in Flavor:
                    osc_spectra[flavor] += temp_spectra[flavor]*(tb-model_tstart[ending_index[i]])

                for flavor in Flavor:
                    osc_spectra[flavor] /= (tb-ta)

            osc_fluence = {}
            table = []

            table.append('# TBinMid={:g}sec TBinWidth={:g}s EBinWidth=0.2MeV Fluence at Earth for this timebin in neutrinos per cm^2'.format(t, dt))
            table.append('# E(GeV)	NuE	NuMu	NuTau	aNuE	aNuMu	aNuTau')

            # Generate energy + number flux table.
            for j, E in enumerate(energy):
                for flavor in Flavor:
                    osc_fluence[flavor] = osc_spectra[flavor][j] * dt * 0.2 * MeV / (4.*np.pi*(d*1000*3.086e+18)**2)

                s = '{:17.8E}'.format(E/(1e3 * MeV))
                s = '{}{:17.8E}'.format(s, osc_fluence[Flavor.NU_E])
                s = '{}{:17.8E}'.format(s, osc_fluence[Flavor.NU_X])
                s = '{}{:17.8E}'.format(s, osc_fluence[Flavor.NU_X])
                s = '{}{:17.8E}'.format(s, osc_fluence[Flavor.NU_E_BAR])
                s = '{}{:17.8E}'.format(s, osc_fluence[Flavor.NU_X_BAR])
                s = '{}{:17.8E}'.format(s, osc_fluence[Flavor.NU_X_BAR])
                table.append(s)
                logging.debug(s)

            # Encode energy/flux table and output to file in tar archive.
            output = '\n'.join(table).encode('ascii')

            extension = ".dat"
            if output_filename is not None:
                if nbin > 1:
                    filename = output_filename+"_"+str(i)+extension
                else:
                    filename = output_filename+extension
            else:
                model_file_root, _ = os.path.splitext(model_file)  # strip extension (if present)
                filename = model_file_root + '.tbin{:01d}.'.format(i+1) + transformation_type + \
                    '.{:.3f},{:.3f},{:01d}-{:.1f}kpc{}'.format(t0, t1, nbin, d, extension)

            info = tarfile.TarInfo(name=filename)
            info.size = len(output)
            tf.addfile(info, io.BytesIO(output))

    return os.path.join(model_dir, tfname)

def simulate(SNOwGLoBESdir, tarball_path, detector_input="all", verbose=False, detector_effects=True):
    """Takes as input the neutrino flux files and configures and runs the supernova script inside SNOwGLoBES, which outputs calculated event rates expected for a given (set of) detector(s). These event rates are given as a function of the neutrino energy and time, for each interaction channel.

    Parameters
    ----------
    SNOwGLoBESdir : str
        Path to directory where SNOwGLoBES is installed.
    tarball_path : str
        Path of compressed .tar file produced e.g. by ``generate_time_series()`` or ``generate_fluence()``.
    detector_input : str
        Name of detector. If ``"all"``, will use all detectors supported by SNOwGLoBES.
    verbose : bool
<<<<<<< HEAD
        Whether to generate verbose output, e.g. for debugging.
    detector_effects : bool
        Whether to account for detector smearing and efficiency.
    """
    
    sng = SNOwGLoBES(SNOwGLoBESdir) if detector_effects else SimpleRate(SNOwGLoBESdir)
=======
        [DEPRECATED, DO NOT USE.]
    """
    if verbose:
        warn(f"The 'verbose' parameter to 'snewpy.snowglobes.simulate()' is deprecated and should not be used.", FutureWarning)

    sng = SNOwGLoBES(SNOwGLoBESdir)
>>>>>>> 43a118fe
    if detector_input == 'all':
        detector_input = list(sng.detectors)
        detector_input.remove('d2O')
    elif isinstance(detector_input,str):
        detector_input = [detector_input]
    
    result = {}
    #Extracts data from tarfile and sets up lists of paths and fluxfilenames for later use
    with TemporaryDirectory(prefix='snowglobes') as tempdir:
        with tarfile.open(tarball_path) as tar:
            tar.extractall(tempdir)

        flux_files = list(Path(tempdir).glob('*.dat'))
        if len(detector_input)>0:
            detector_input = tqdm(detector_input, desc='Detectors', leave=False)
        for det in detector_input:
            res=sng.run(flux_files, det)
            result[det]=dict(zip((f.stem for f in flux_files),res))

    # save result to file for re-use in collate()
    cache_file = tarball_path[:tarball_path.rfind('.tar')] + '.npy'
    logging.info(f'Saving simulation results to {cache_file}')
    np.save(cache_file, result)
    return result 

re_chan_label = re.compile(r'nu(e|mu|tau)(bar|)_([A-Z][a-z]*)(\d*)_?(.*)')
def get_channel_label(c):
    mapp = {'nc':'NeutralCurrent',
            'ibd':'Inverse Beta Decay',
            'e':r'${\nu}_x+e^-$'}
    def gen_label(m):
        flv,bar,Nuc,num,res = m.groups()
        if flv!='e':
            flv='\\'+flv
        if bar:
            bar='\\'+bar
        s = f'${bar}{{\\nu}}_{flv}$ '+f'${{}}^{{{num}}}{Nuc}$ '+res
        return s

    if c in mapp:
        return mapp[c]
    else: 
        return re_chan_label.sub(gen_label, c) 

def collate(SNOwGLoBESdir, tarball_path, detector_input="all", skip_plots=False, verbose=False, remove_generated_files=True, smearing = True):
    """Collates SNOwGLoBES output files and generates plots or returns a data table.

    Parameters
    ----------
    SNOwGLoBESdir : str
        [DEPRECATED, DO NOT USE.]
    tarball_path : str
        Path of compressed .tar file produced e.g. by ``generate_time_series()`` or ``generate_fluence()``.
    detector_input : str
        [DEPRECATED, DO NOT USE. SNEWPY will use all detectors included in the tarball.]
    skip_plots: bool
        If False, it gives as output the plot of the energy distribution for each time bin and for each interaction channel.
    verbose : bool
        [DEPRECATED, DO NOT USE.]
    remove_generated_files: bool
<<<<<<< HEAD
        Remove the output files from SNOwGLoBES, collated files, and .png's made for this snewpy run. 
    smearing: bool
        Also consider results with smearing effects.
=======
        [DEPRECATED, DO NOT USE.]
>>>>>>> 43a118fe

    Returns
    -------
    dict
        Dictionary of data tables: One table per time bin; each table contains in the first column the energy bins, in the remaining columns the number of events for each interaction channel in the detector.
    """
    if verbose:
        warn(f"The 'verbose' parameter to 'snewpy.snowglobes.collate()' is deprecated and should not be used.", FutureWarning)
    if detector_input != "all":
        warn(f"The 'detector_input' parameter to 'snewpy.snowglobes.simulate()' is deprecated and should not be used.", FutureWarning)
    if not remove_generated_files:
        warn(f"The 'remove_generated_files' parameter to 'snewpy.snowglobes.simulate()' is deprecated and should not be used.", FutureWarning)

    def aggregate_channels(table, **patterns):
        #rearrange the table to have only channel column
        levels = list(table.columns.names)
        levels.remove('channel')
        t = table.stack(levels)
        for name,pattern in patterns.items():
            #get channels which contain `like`
            t_sel = t.filter(like=pattern)
            #sum over them and save to a separate column
            t_agg = t_sel.sum(axis='columns')
            #drop processed channels
            t.drop(t_sel.columns, axis='columns',inplace=True)
            t[name]=t_agg #fill the column
        #return table with the original levels order
        t = t.unstack(levels)
        t = t.reorder_levels(table.columns.names, axis=1)
        return t
        
    def do_plot(table, params):
        #plotting the events from given table
        flux,det,weighted,smeared = params
        for c in table.columns:
            if table[c].max() > 0.1:
                plt.plot(table[c],drawstyle='steps',label=get_channel_label(c), lw=1)
        plt.xlim(right=0.10)
        plt.ylim(bottom=0.10)
        plt.yscale('log')
        plt.legend(bbox_to_anchor=(0.5, 0.5, 0.5, 0.5), loc='best', borderaxespad=0)  # formats complete graph
        smear_title = 'Interaction' if smeared=='unsmeared' else 'Detected'
        plt.title(f'{flux} {det.capitalize()} {weighted.capitalize()} {smear_title} Events')
        if smeared=='smeared':
            plt.xlabel('Detected Energy (GeV)')
            plt.ylabel('Events')  
        else:
            plt.xlabel('Neutrino Energy (GeV)')
            plt.ylabel('Interaction Events')  

    #read the results from storage
    cache_file = tarball_path[:tarball_path.rfind('.tar')] + '.npy'
    logging.info(f'Reading tables from {cache_file}')
    tables = np.load(cache_file, allow_pickle=True).tolist()
    #This output is similar to what produced by:
    #tables = simulate(SNOwGLoBESdir, tarball_path,detector_input)

    #dict for old-style results, for backward compatibiity
    results = {}
    smearing_options = ['smeared','unsmeared'] if smearing else ['unsmeared']
    #save collated files:
    with TemporaryDirectory(prefix='snowglobes') as tempdir:
        tempdir = Path(tempdir)
        for det in tables:
            results[det] = {}
            for flux,t in tables[det].items():
                t = aggregate_channels(t,nc='nc_',e='_e')
                for w in ['weighted','unweighted']:
                    for s in smearing_options:
                        table = t[w][s]
                        filename_base = f'{flux}_{det}_events_{s}_{w}'
                        filename = tempdir/f'Collated_{filename_base}.dat'
                        #save results to text files
                        with open(filename,'w') as f:
                            f.write(table.to_string(float_format='%23.15g'))
                        #format the results for the output
                        header = 'Energy '+' '.join(list(table.columns))
                        data = table.to_numpy().T
                        index = table.index.to_numpy()
                        data = np.concatenate([[index],data])
                        results[filename.name] = {'header':header,'data':data}
                        #optionally plot the results
                        if skip_plots is False:
                            plt.figure(dpi=300)
                            do_plot(table,(flux,det,w,s))
                            filename = tempdir/f'{filename_base}_log_plot.png'
                            plt.savefig(filename.with_suffix('.png'), dpi=300, bbox_inches='tight')
        #Make a tarfile with the condensed data files and plots
        output_name = Path(tarball_path).stem
        output_name = output_name[:output_name.rfind('.tar')]+'_SNOprocessed'
        output_path = Path(tarball_path).parent/(output_name+'.tar.gz')
        with tarfile.open(output_path, "w:gz") as tar:
            for file in tempdir.iterdir():
                tar.add(file,arcname=output_name+'/'+file.name)
        logging.info(f'Created archive: {output_path}')
    return results <|MERGE_RESOLUTION|>--- conflicted
+++ resolved
@@ -329,21 +329,15 @@
     detector_input : str
         Name of detector. If ``"all"``, will use all detectors supported by SNOwGLoBES.
     verbose : bool
-<<<<<<< HEAD
-        Whether to generate verbose output, e.g. for debugging.
+        [DEPRECATED, DO NOT USE.]
     detector_effects : bool
-        Whether to account for detector smearing and efficiency.
-    """
-    
-    sng = SNOwGLoBES(SNOwGLoBESdir) if detector_effects else SimpleRate(SNOwGLoBESdir)
-=======
-        [DEPRECATED, DO NOT USE.]
+         Whether to account for detector smearing and efficiency.
     """
     if verbose:
         warn(f"The 'verbose' parameter to 'snewpy.snowglobes.simulate()' is deprecated and should not be used.", FutureWarning)
-
-    sng = SNOwGLoBES(SNOwGLoBESdir)
->>>>>>> 43a118fe
+    
+    sng = SNOwGLoBES(SNOwGLoBESdir) if detector_effects else SimpleRate(SNOwGLoBESdir)
+
     if detector_input == 'all':
         detector_input = list(sng.detectors)
         detector_input.remove('d2O')
@@ -404,13 +398,9 @@
     verbose : bool
         [DEPRECATED, DO NOT USE.]
     remove_generated_files: bool
-<<<<<<< HEAD
-        Remove the output files from SNOwGLoBES, collated files, and .png's made for this snewpy run. 
+        [DEPRECATED, DO NOT USE.]
     smearing: bool
         Also consider results with smearing effects.
-=======
-        [DEPRECATED, DO NOT USE.]
->>>>>>> 43a118fe
 
     Returns
     -------
