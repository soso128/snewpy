--- conflicted
+++ resolved
@@ -16,11 +16,8 @@
 import numpy as np
 from astropy import units as u
 from astropy.table import Table
-<<<<<<< HEAD
 from scipy.special import gamma, loggamma, lpmv
 import re
-=======
->>>>>>> 450292dc
 
 from snewpy.models import loaders
 from .base import PinchedModel
@@ -29,7 +26,6 @@
 from warnings import warn
 from functools import wraps
 
-<<<<<<< HEAD
 from snewpy.neutrino import Flavor
 from .base import PinchedModel, SupernovaModel, _GarchingArchiveModel, _SegerlundModel, get_value
 
@@ -98,7 +94,6 @@
             mergtab[_aname].fill_value = 0.
         simtab = mergtab.filled()
         super().__init__(simtab, metadata)
-=======
 
 def _warn_deprecated_filename_argument(func):
     """Decorator for model.__new__ methods, causing them to issue a deprecation warning
@@ -120,7 +115,6 @@
 class _RegistryModel():
     """TODO: empty base class for now?"""
     pass
->>>>>>> 450292dc
 
 class Analytic3Species(PinchedModel):
     """An analytical model calculating spectra given total luminosity,
@@ -298,7 +292,6 @@
     Data files are from the `Garching Supernova Archive`_.
     """
 
-<<<<<<< HEAD
 class Segerlund_2020(_SegerlundModel):
     """Model based on simulations from Segerlund et al
     """
@@ -306,7 +299,7 @@
 
 class Bollig_2016(_GarchingArchiveModel):
     """Model based on simulations from `Bollig et al. (2016) <https://arxiv.org/abs/1508.00785>`_. Models were taken, with permission, from the Garching Supernova Archive.
-=======
+    """
     param = {'progenitor_mass': [20., 27.] * u.Msun}
     param_combinations = get_param_combinations(param)
 
@@ -334,7 +327,6 @@
 class Bollig_2016(_RegistryModel):
     """Model based on simulations from `Bollig et al. (2016) <https://arxiv.org/abs/1508.00785>`_.
     Models were taken, with permission, from the Garching Supernova Archive.
->>>>>>> 450292dc
     """
 
     param = {'progenitor_mass': [11.2, 27.] * u.Msun}
