--- conflicted
+++ resolved
@@ -477,7 +477,6 @@
         simtab = mergtab.filled()
         super().__init__(simtab, metadata)
 
-<<<<<<< HEAD
 class _SegerlundModel(PinchedModel):
     """Subclass that reads models in the format used in the `Garching Supernova Archive <https://wwwmpa.mpa-garching.mpg.de/ccsnarchive/>`_."""
     def __init__(self, filename, mass=27.0):
@@ -547,7 +546,6 @@
         simtab = simtab[maxrow:]
         super().__init__(simtab, metadata)
 
-=======
 
 class _RegistryModel(ABC):
     """Base class for supernova model classes that initialise from physics parameters."""
@@ -638,5 +636,4 @@
         if user_params not in cls.get_param_combinations():
             raise ValueError(
                 f"Invalid parameter combination. See {cls.__class__.__name__}.get_param_combinations() for a "
-                "list of allowed parameter combinations.")
->>>>>>> 65d90566
+                "list of allowed parameter combinations.")