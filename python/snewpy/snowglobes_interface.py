"""
The module ``snewpy.snowglobes_interface`` contains a low-level Python interface for SNOwGLoBES v1.2.

.. note::
    Users should only use the high-level interface described above.
    This low-level interface is not guaranteed to be stable and may change at
    any time without warning, e.g. to support new SNOwGLoBES versions.
"""
from pathlib import Path
import pandas as pd
import numpy as np
import os

import logging
logger = logging.getLogger(__name__)

from tqdm.auto import tqdm

def guess_material(detector):
    if detector.startswith('wc') or detector.startswith('ice'):
        mat = 'water'
    elif detector.startswith('dark'):
        mat = 'argon_coh'
    elif detector.startswith('d2O'):
        mat = 'heavywater'
    elif detector.startswith('ar'):
        mat = 'argon'
    elif detector.startswith('nova'):
        mat = 'nova_soup'
    elif detector.startswith('halo'):
        mat = 'lead'
    elif detector.startswith('scint'):
        mat = 'scint'
    else: 
        raise ValueError(f'Please provide material for {detector}')

    if '_he' in detector:
        mat = mat+'_he'
    return mat


class SimpleRate():
    def __init__(self, detectors:str="all", detector_effects=True, base_dir:Path=''):
        """Simple rate calculation interface.
        Computes expected rate for a detector without using GLOBES. The formula for the rate is

                Rate = Sum_i ([cross-section in 10^-38 cm^2] x 10^-38 x [fluence in cm^-2])_i x [smearing matrix]_{ij}
                       x [target mass in kton] x [Dalton per kton] x [energy bin size in GeV] x [efficiency]

        with [target mass in kton] x [Dalton per kton] = number of reference targets in experiment.

        On construction the code will read: 

        * detectors from `<base_dir>/detector_configurations.dat`,
        * channels from `<base_dir>/channels/channel_*.dat`

        if the detector_effects option is on, also read efficiencies and smearing:

        * efficiencies from `<base_dir>/effic/effic_*.dat`,
        * smearing matrices from `<base_dir>/smear/smear_*.dat`

        After that use :meth:`SimpleRate.run` method to run the simulation for specific detector and flux file.

        Parameters
        ----------
        detectors: str
            Name of detector. If ``"all"``, will use all detectors supported by SNOwGLoBES.

        detector_effects: bool
            If true, account for efficiency and smearing. If false, consider a perfect detector.

        base_dir:         Path or None
            Path to the directory where the cross-section, detector, and channel files are located
            If empty, try to get it from ``$SNOWGLOBES`` environment var
        """
        if not base_dir:
            base_dir = os.environ['SNOWGLOBES']
        self.base_dir = Path(base_dir)
        self._load_detectors(self.base_dir/'detector_configurations.dat', detectors)
        self._load_channels(self.base_dir/'channels')
        self.efficiencies = None
        self.smearings = None
        if detector_effects:
            self._load_efficiency_vectors(self.base_dir/'effic')
            self._load_smearing_matrices(self.base_dir/'smear')

    def _load_detectors(self, path:Path, detectors:str):
        df = pd.read_table(path,names=['name','mass','factor'], delim_whitespace=True, comment='#')
        df['tgt_mass']=df.mass*df.factor

        if detectors == 'all':
            detectors = list(df['name'])
            detectors.remove('d2O')
        elif isinstance(detectors, str):
            detectors = [detectors]

        self.detectors = df.set_index('name').T.filter(items=detectors)
        logger.info(f'read masses for detectors {list(self.detectors)}')
        logger.debug(f'detectors: {self.detectors}')
       
    def _load_channels(self, chan_dir):

        def _read_binning(fname):
            with open(fname) as f:
                l = f.readline().strip()
                if not l.startswith('%'):
                    l = '% 200 0.0005 0.100 200 0.0005 0.100'
                tokens = l.split(' ')[1:]
                return dict(zip(['nsamples','smin','smax','nbins','emin','emax'],tokens))

        self.channels = {}
        self.binning = {}
        for f in chan_dir.glob('channels_*.dat'):
            material = f.stem[len('channels_'):]
            df = pd.read_table(f,delim_whitespace=True, index_col=1, comment='%', names=['name','n','parity','flavor','weight'])
            self.channels[material] = df
            self.binning[material] = _read_binning(f)
        self.materials = list(self.channels.keys())
        self.chan_dir = chan_dir
        logger.info(f'read channels for materials: {self.materials}')
        logger.debug(f'channels: {self.channels}')

    def _load_efficiency_vectors(self, path):
        result = {}
        for detector in self.detectors:
            res_det = {}
            for file in path.glob(f'effic_*_{detector}.dat'):
                channel =  file.stem[len('effic_'):-len(detector)-1]
                logger.debug(f'Reading file ({detector},{channel}): {file}')
                with open(file) as f:
                    effs = np.fromiter(f.readlines()[0].split("{")[-1].split("}")[0].split(","), float)
                    res_det[channel]= effs
            result[detector]=res_det
        self.efficiencies = result 
        logger.info(f'read efficiencies for detectors: {list(self.efficiencies.keys())}')
        logger.debug(f'efficiencies: {self.efficiencies}')

    def _load_smearing_matrices(self, path):
        result = {}
        for detector in self.detectors:
            res_det = {}
            for file in path.glob(f'smear*_{detector}.dat'):
                channel =  file.stem[len('smear_'):-len(detector)-1]
                with open(file) as f:
                    lines = f.readlines()[1:-1]
                    while not "{" in lines[0]: lines = lines[1:]
                    while not "{" in lines[-1]: lines = lines[:-1]
                    matrix = np.zeros((len(lines),len(lines)))
                    for i,l in enumerate(lines):
                        elements = np.fromiter(l.split("{")[-1].split("}")[0].split(","), float)
                        matrix[i, int(elements[0]+0.1):int(elements[1]+0.1)+1] = elements[2:]
                    res_det[channel]= matrix
            result[detector]=res_det
        self.smearings = result 
        logger.info(f'read smearing matrices for detectors: {list(self.smearings.keys())}')
        logger.debug(f'smearing matrices: {self.smearings}')

    def _compute_rates(self, detector, material, flux_file:Path):
        flux_file = flux_file.resolve()
        fluxes = np.loadtxt(flux_file)
        TargetMass = self.detectors[detector].tgt_mass
        data = {}
        energies = np.linspace(7.49e-4, 9.975e-2, 200) # Use the same energy grid as SNOwGLoBES
        if '_he' in detector:
            energies = np.linspace(7.49e-4, 19.975e-2, 400) #SNOwGLoBES grid for he configurations
        for channel in self.channels[material].itertuples():
            xsec_path = f"xscns/xs_{channel.name}.dat"
            xsec = np.loadtxt(self.base_dir/xsec_path)
<<<<<<< HEAD
            flavors = ['e','m','t'] if channel.flavor == "all" else [channel.flavor]
            parities = ['+','-'] if channel.parity == "all" else [channel.parity]
            for flav in flavors:
                for parity in parities:
                    flavor_index = 0 if 'e' in flav else (1 if 'm' in flav else 2)
                    flavor = flavor_index + (3 if parity == '-' else 0)
                    flux = fluxes[:, (0,1+flavor)]
                    binsize = energies[1] - energies[0]
                    # Cross-section in 10^-38 cm^2
                    xsecs = np.interp(np.log(energies)/np.log(10), xsec[:, 0], xsec[:, 1+flavor], left=0, right=0) * energies
                    # Fluence (flux integrated over time bin) in cm^-2 
                    # (must be divided by 0.2 MeV to compensate the multiplication in generate_time_series)
                    fluxs = np.interp(energies, flux[:, 0], flux[:, 1], left=0, right=0)/2e-4
                    # Rate computation
                    rates = xsecs * 1e-38 * fluxs * float(TargetMass) * 1./1.661e-33 * binsize
                    # Weighting
                    weighted_rates = rates * channel.weight
                    # Write to dictionary
                    key_unweighted = (channel.name,'unsmeared','unweighted')
                    key_weighted = (channel.name,'unsmeared','weighted')
                    if key_unweighted in data.keys():
                        data[key_unweighted] += rates
                        data[key_weighted] += weighted_rates
                    else:
                        data[key_unweighted] = rates
                        data[key_weighted] = weighted_rates
=======
            flavor_index = 0 if 'e' in channel.flavor else (1 if 'm' in channel.flavor else 2)
            flavor = flavor_index + (3 if channel.parity == '-' else 0)
            flux = fluxes[:, (0,1+flavor)]
            binsize = energies[1] - energies[0]
            # Cross-section in 10^-38 cm^2
            xsecs = np.interp(np.log(energies)/np.log(10), xsec[:, 0], xsec[:, 1+flavor], left=0, right=0) * energies
            # Fluence (flux integrated over time bin) in cm^-2 
            # (must be divided by 0.2 MeV to compensate the multiplication in generate_time_series)
            fluxs = np.interp(energies, flux[:, 0], flux[:, 1], left=0, right=0)/2e-4
            # Rate computation
            rates = xsecs * 1e-38 * fluxs * float(TargetMass) * 1./1.661e-33 * binsize
            # Weighting
            weighted_rates = rates * channel.weight
            # Write to dictionary
            data[(channel.name,'unsmeared','unweighted')] = rates
            data[(channel.name,'unsmeared','weighted')] = weighted_rates
            # Add detector effects
            if self.smearings and self.efficiencies:
                smear,effic = None,None
                if channel.name in self.smearings[detector].keys():
                    smear = self.smearings[detector][channel.name]
                else:
                    smear = np.eye(len(rates))
                if channel.name in self.efficiencies[detector].keys():
                    effic = self.efficiencies[detector][channel.name]
                else:
                    effic = np.ones(len(rates))
                rates = np.dot(smear,rates) * effic
                weighted_rates = rates * channel.weight
                # Write to dictionary
                data[(channel.name,'smeared','unweighted')] = rates
                data[(channel.name,'smeared','weighted')] = weighted_rates
>>>>>>> b3537995
        #collect everything to pandas DataFrame
        df = pd.DataFrame(data, index = energies)
        df.index.rename('E', inplace=True)
        df.columns.rename(['channel','is_smeared','is_weighted'], inplace=True)
        return df.reorder_levels([2,1,0], axis='columns')
       
    def run(self, flux_files, detector:str, material:str=None):
        """ Compute expected rates for given configuration,
        collect the resulting data and return it in `pandas.DataFrame`

        Parameters
        -----------
        flux_files: list(str) or str
            An iterable of flux table filenames to process, or a single filename
        detector: str
            Detector name, SNOwGLoBES style
        material: str or None
            Material name, SNOwGLoBES style. If None, we'll try to guess it

        Returns
        --------
        list(pd.DataFrame or Exception)
            List with the data table for each flux_file, keeping the order.
            Each table containing Energy (GeV) as index values, 
            and number of events for each energy bin, for all interaction channels.
            Columns are hierarchical: (is_weighted, channel),
            so one can easily access the desired final table. 
            If run failed with exception, this exception will be returned (not raised).

        Raises
        ------
        ValueError
            if material or detector value is invalid

        """
        if not detector in self.detectors:
            raise ValueError(f'Detector "{detector}" is not in {list(self.detectors)}')
        if material is None:
            material = guess_material(detector)
        if not material in self.materials:
            raise ValueError(f'Material "{material}" is not in {self.materials}')
        if isinstance(flux_files,str):
            flux_files = [flux_files]
        
        with tqdm(total=len(flux_files), leave=False, desc='Flux files') as progressbar:
            results = []
            for flux_file in flux_files:
                result = self._compute_rates(detector,material,Path(flux_file))
                progressbar.update()
                results.append(result)
            return results<|MERGE_RESOLUTION|>--- conflicted
+++ resolved
@@ -166,34 +166,6 @@
         for channel in self.channels[material].itertuples():
             xsec_path = f"xscns/xs_{channel.name}.dat"
             xsec = np.loadtxt(self.base_dir/xsec_path)
-<<<<<<< HEAD
-            flavors = ['e','m','t'] if channel.flavor == "all" else [channel.flavor]
-            parities = ['+','-'] if channel.parity == "all" else [channel.parity]
-            for flav in flavors:
-                for parity in parities:
-                    flavor_index = 0 if 'e' in flav else (1 if 'm' in flav else 2)
-                    flavor = flavor_index + (3 if parity == '-' else 0)
-                    flux = fluxes[:, (0,1+flavor)]
-                    binsize = energies[1] - energies[0]
-                    # Cross-section in 10^-38 cm^2
-                    xsecs = np.interp(np.log(energies)/np.log(10), xsec[:, 0], xsec[:, 1+flavor], left=0, right=0) * energies
-                    # Fluence (flux integrated over time bin) in cm^-2 
-                    # (must be divided by 0.2 MeV to compensate the multiplication in generate_time_series)
-                    fluxs = np.interp(energies, flux[:, 0], flux[:, 1], left=0, right=0)/2e-4
-                    # Rate computation
-                    rates = xsecs * 1e-38 * fluxs * float(TargetMass) * 1./1.661e-33 * binsize
-                    # Weighting
-                    weighted_rates = rates * channel.weight
-                    # Write to dictionary
-                    key_unweighted = (channel.name,'unsmeared','unweighted')
-                    key_weighted = (channel.name,'unsmeared','weighted')
-                    if key_unweighted in data.keys():
-                        data[key_unweighted] += rates
-                        data[key_weighted] += weighted_rates
-                    else:
-                        data[key_unweighted] = rates
-                        data[key_weighted] = weighted_rates
-=======
             flavor_index = 0 if 'e' in channel.flavor else (1 if 'm' in channel.flavor else 2)
             flavor = flavor_index + (3 if channel.parity == '-' else 0)
             flux = fluxes[:, (0,1+flavor)]
@@ -226,7 +198,6 @@
                 # Write to dictionary
                 data[(channel.name,'smeared','unweighted')] = rates
                 data[(channel.name,'smeared','weighted')] = weighted_rates
->>>>>>> b3537995
         #collect everything to pandas DataFrame
         df = pd.DataFrame(data, index = energies)
         df.index.rename('E', inplace=True)
