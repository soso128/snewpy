"""
The module ``snewpy.snowglobes_interface`` contains a low-level Python interface for SNOwGLoBES v1.2.

The class: class: `SNOwGLoBES` manages the input and output files of the SNOwGLoBES application,
and allows running the simulation for one or several setups::

    from snewpy.snowglobes_interface import SNOwGLoBES
    sng = SNOwGLoBES()

The method :meth:`SNOwGLoBES.run` performs the simulation for one or more flux files,
and returns the resulting tables as a list containing a `pandas.DataFrame`_ for each input file::

    flux_files = ['fluxes/fluence_timeBin1.dat', 'fluxes/fluence_timeBin2.dat']
    result = sng.run(flux_files, detector='icecube')

    # get results, summed over all energies and all channels:
    Ntotal_0 = results[0].smeared.weighted.sum().sum()
    Ntotal_1 = results[1].smeared.weighted.sum().sum()

    # get only sum of ibd channel
    Nibd_1 = results[1].smeared.weighted.ibd.sum()

Reading the detector and configurations, used by SNOwGLoBES::

    sng.detectors  # a table of detectors known to SNOwGLoBES
    sng.channels  # a dictionary: list of channels for each detector
    sng.efficiencies  # channel detection efficiencies for each detector

.. _pandas.DataFrame: https://pandas.pydata.org/pandas-docs/stable/reference/api/pandas.DataFrame.html

Reference:

.. autoclass:: SNOwGLoBES
   :members:

"""
from pathlib import Path
import jinja2
import pandas as pd
import numpy as np
import os

import logging
logger = logging.getLogger(__name__)

from dataclasses import dataclass
from concurrent.futures import ThreadPoolExecutor
<<<<<<< HEAD
import asyncio
from tqdm.auto import tqdm

async def tqdm_gather(*aws, return_exceptions=False, **kwargs):
    with tqdm(total=len(aws), **kwargs) as progress:
        async def _wrap(a):
            result = await a
            progress.update()
            return result
        return await asyncio.gather(*[_wrap(a) for a in aws], return_exceptions=False)
=======
import threading
import subprocess
from tqdm.auto import tqdm
>>>>>>> 48a7c984

def guess_material(detector):
    if detector.startswith('wc') or detector.startswith('ice'):
        mat = 'water'
    elif detector.startswith('d2O'):
        mat = 'heavywater'
    elif detector.startswith('ar'):
        mat = 'argon'
    elif detector.startswith('nova'):
        mat = 'nova_soup'
    elif detector.startswith('halo'):
        mat = 'lead'
    elif detector.startswith('scint'):
        mat = 'scint'
    else: 
        raise ValueError(f'Please provide material for {detector}')
    return mat

class SNOwGLoBES:
    def __init__(self, base_dir:Path=''):
        """ SNOwGLoBES interface 

        Parameters
        ----------
        base_dir: Path or None
            Path to the SNOwGLoBES installation.
            If empty, try to get it from $SNOWGLOBES environment var


        On construction SNOwGLoBES will read: 

        * detectors from `<base_dir>/detector_configurations.dat`,
        * channels  from `<base_dir>/channels/channel_*.dat`
        * efficiencies from `<base_dir>/effic/effic_*.dat`

        After that use :meth:`SNOwGLoBES.run` method to run the simulation for specific detector and flux file.
        """
        if not base_dir:
            base_dir = os.environ['SNOWGLOBES']
        self.base_dir = Path(base_dir)
        self._load_detectors(self.base_dir/'detector_configurations.dat')
        self._load_channels(self.base_dir/'channels')
        self._load_efficiencies(self.base_dir/'effic')
        self._load_smearing(self.base_dir/'smear')

        env = jinja2.Environment(loader=jinja2.PackageLoader('snewpy'), enable_async=True)
        self.template = env.get_template('supernova.glb')

    def _load_detectors(self, path:Path):
        df = pd.read_table(path,names=['name','mass','factor'], delim_whitespace=True, comment='#')
        df['tgt_mass']=df.mass*df.factor
        self.detectors=df.set_index('name').T
        logger.info(f'read masses for detectors {list(self.detectors)}')
        logger.debug(f'detectors: {self.detectors}')
       
    def _load_channels(self, chan_dir):
        self.channels = {}
        all_channels = []
        for f in chan_dir.glob('channels_*.dat'):
            material = f.stem[len('channels_'):]
            df = pd.read_table(f,delim_whitespace=True, index_col=1, comment='%', names=['name','n','parity','flavor','weight'])
            self.channels[material] = df
        self.materials = list(self.channels.keys())
        self.chan_dir = chan_dir
        logger.info(f'read channels for  materials: {self.materials}')
        logger.debug(f'channels: {self.channels}')
        
    def _load_efficiencies(self, path):
        result = {}
        for detector in self.detectors:
            res_det = {}
            for file in path.glob(f'effic_*_{detector}.dat'):
                channel =  file.stem[len('effic_'):-len(detector)-1]
                logger.debug(f'Reading file ({detector},{channel}): {file}')
                with open(file) as f:
                    res_det[channel]= f.read()
            result[detector]=res_det
        self.efficiencies = result 
        logger.info(f'read efficiencies for materials: {list(self.efficiencies.keys())}')
        logger.debug(f'efficiencies: {self.efficiencies}')

    def _load_smearing(self, path):
        result = {}
        for detector in self.detectors:
            res_det = {}
            for file in path.glob(f'smear*_{detector}.dat'):
                channel =  file.stem[len('smear_'):-len(detector)-1]
                res_det[channel]= file
            result[detector]=res_det
        self.smearings = result 
        logger.info(f'read efficiencies for materials: {list(self.efficiencies.keys())}')
        logger.debug(f'efficiencies: {self.efficiencies}')

       
    def run(self, flux_files, detector:str, material:str=None):
        """ Run the SNOwGLoBES simulation for given configuration,
        collect the resulting data and return it in `pandas.DataFrame`

        Parameters
        -----------
        flux_files: list(str) or str
            An iterable of flux table filenames to process, or a single filename
        detector: str
            Detector name, known to SNOwGLoBES
        material: str or None
            Material name, known to SNOwGLoBES. If None, we'll try to guess it

        Returns
        --------
        list(pd.DataFrame or Exception)
            List with the data table for each flux_file, keeping the order.
            Each table containing Energy (GeV) as index values, 
            and number of events for each energy bin, for all interaction channels.
            Columns are hierarchical: (is_weighted, is_smeared, channel),
            so one can easily access the desired final table. 
            If run failed with exception, this exception will be returned (not raised).

        Raises
        ------
        ValueError
            if material or detector value is invalid
        RuntimeError
            if SNOwGLoBES run has failed

        """
        if not  detector in self.detectors:
            raise ValueError(f'Detector "{detector}" is not in {list(self.detectors)}')
        if material is None:
            material = guess_material(detector)
        if not material in self.materials:
            raise ValueError(f'Material "{material}" is not in {self.materials}')
        if not self.efficiencies[detector]:
            logger.warning(f'Missing efficiencies for detector={detector}! Results will assume 100% efficiency')
        if not self.smearings[detector]:
            logger.warning(f'Missing smearing for detector={detector}! Results will not be smeared')
        if isinstance(flux_files,str):
            flux_files = [flux_files]
        
        with tqdm(total=len(flux_files), leave=False, desc='Flux files') as progressbar:
            def do_run(file):
                result =  Runner(self,Path(file),detector,material).run()
                progressbar.update()
                return result

<<<<<<< HEAD
        #make a function to collect results from asyncio
        def do_run():
            return asyncio.run(self.run_async(flux_files,detector,material))

        with ThreadPoolExecutor() as executor:
            task = executor.submit(do_run)
            return task.result()

    async def run_async(self, flux_files, detector:str, material:str):
        self.lock = asyncio.Lock() #global lock, ensuring that snowglobes files aren't mixed!
        tasks = [Runner(self,Path(f),detector,material).run() for f in flux_files]
        results = await tqdm_gather(*tasks, return_exceptions=True, desc="Flux files", leave=False)
        return results
=======
            self.lock = threading.Lock() #global lock, ensuring that snowglobes files aren't mixed!
            with ThreadPoolExecutor() as executor:
                result = executor.map(do_run, flux_files)
                return list(result)
>>>>>>> 48a7c984

@dataclass
class Runner:
    sng: SNOwGLoBES
    flux_file: Path
    detector: str
    material: str
    
    def __post_init__(self):
        self.channels=self.sng.channels[self.material]
        self.efficiency=self.sng.efficiencies[self.detector]
        self.smearing=self.sng.smearings[self.detector]
        self.det_config=self.sng.detectors[self.detector]
        self.base_dir=self.sng.base_dir
        self.out_dir=self.base_dir/'out'
            
    def _generate_globes_config(self):
        cfg =  self.sng.template.render(flux_file=self.flux_file.resolve(),
                                    detector=self.detector,
                                    target_mass=self.det_config.tgt_mass,
                                    smearing=self.smearing,
                                    xsec_dir =self.base_dir/'xscns',
                                    channels =list(self.channels.itertuples()),
                                    efficiency =self.efficiency,
                                    nbins = 400 if self.detector.endswith('_he') else 200
                                    )
        return cfg

    def _parse_output(self, output):
        data = {}
        for l in output:
            #read the generated files from output
            if l.endswith('weighted.dat'):
                channum, fname = l.split()
                fname = self.base_dir/fname
                #load the data from file
                try:
                    E,N = np.loadtxt(fname, comments=['--','Total'], unpack=True)
                    channel=self.channels.loc[int(channum)]
                    smeared= 'smeared'  if '_smeared' in fname.stem else 'unsmeared'
                    data[(channel['name'],smeared,'unweighted')] = N
                    data[(channel['name'],smeared,'weighted')] = N*channel['weight']
                except ValueError:
                    logger.error(f'Failed reading data from file {fname}')
                finally:
                    fname.unlink() #cleanup file
        #collect everything to pandas DataFrame
        df = pd.DataFrame(data, index = E)
        df.index.rename('E', inplace=True)
        df.columns.rename(['channel','is_smeared','is_weighted'], inplace=True)
        return df.reorder_levels([2,1,0], axis='columns')

    def run(self):
        """write configuration file and run snowglobes"""
        cfg = self._generate_globes_config()
        chan_file = self.sng.chan_dir/f'channels_{self.material}.dat'
        #this section is exclusive to one process at a time, 
        # because snowglobes must  read the "$SNOGLOBES/supernova.glb" file
        with self.sng.lock:
            #write configuration file:
            with open(self.base_dir/'supernova.glb','w') as f:
                f.write(cfg)
            #run the snowglobes process:
            p = subprocess.run(['bin/supernova', self.flux_file.stem, str(chan_file), self.detector],
                capture_output=True,
                cwd=self.base_dir)
        #process the output
        stdout = p.stdout.decode('utf_8')
        stderr = p.stderr.decode('utf_8')
        if(stderr):
            logger.error('Run errors: \n'+stderr)
        if(p.returncode==0):
            tables = self._parse_output(stdout.split('\n'))
            return tables
        else:
            raise RuntimeError('SNOwGLoBES run failed:\n'+stderr)
        
 <|MERGE_RESOLUTION|>--- conflicted
+++ resolved
@@ -45,22 +45,9 @@
 
 from dataclasses import dataclass
 from concurrent.futures import ThreadPoolExecutor
-<<<<<<< HEAD
-import asyncio
-from tqdm.auto import tqdm
-
-async def tqdm_gather(*aws, return_exceptions=False, **kwargs):
-    with tqdm(total=len(aws), **kwargs) as progress:
-        async def _wrap(a):
-            result = await a
-            progress.update()
-            return result
-        return await asyncio.gather(*[_wrap(a) for a in aws], return_exceptions=False)
-=======
 import threading
 import subprocess
 from tqdm.auto import tqdm
->>>>>>> 48a7c984
 
 def guess_material(detector):
     if detector.startswith('wc') or detector.startswith('ice'):
@@ -205,26 +192,10 @@
                 progressbar.update()
                 return result
 
-<<<<<<< HEAD
-        #make a function to collect results from asyncio
-        def do_run():
-            return asyncio.run(self.run_async(flux_files,detector,material))
-
-        with ThreadPoolExecutor() as executor:
-            task = executor.submit(do_run)
-            return task.result()
-
-    async def run_async(self, flux_files, detector:str, material:str):
-        self.lock = asyncio.Lock() #global lock, ensuring that snowglobes files aren't mixed!
-        tasks = [Runner(self,Path(f),detector,material).run() for f in flux_files]
-        results = await tqdm_gather(*tasks, return_exceptions=True, desc="Flux files", leave=False)
-        return results
-=======
             self.lock = threading.Lock() #global lock, ensuring that snowglobes files aren't mixed!
             with ThreadPoolExecutor() as executor:
                 result = executor.map(do_run, flux_files)
                 return list(result)
->>>>>>> 48a7c984
 
 @dataclass
 class Runner:
